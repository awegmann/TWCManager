--- conflicted
+++ resolved
@@ -405,13 +405,9 @@
         solarAmps = self.convertWattsToAmps(solarW)
 
         # Offer the smaller of the two, but not less than zero.
-<<<<<<< HEAD
         amps = max(min(newOffer,solarAmps), 0)
         amps = amps / self.getRealPowerFactor(amps)
         return round(amps,2)
-=======
-        return round(max(min(newOffer, self.convertWattsToAmps(solarW)), 0), 2)
->>>>>>> 710dc8d8
 
     def getNormalChargeLimit(self, ID):
         if "chargeLimits" in self.settings and str(ID) in self.settings["chargeLimits"]:
