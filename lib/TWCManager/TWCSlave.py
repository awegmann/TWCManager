from termcolor import colored
from ww import f
from datetime import datetime


class TWCSlave:

    import re
    import time

    config = None
    configConfig = None
    debugLevel = 0
    TWCID = None
    lastVINQuery = 0
    maxAmps = None
    master = None
    vinQueryAttempt = 0

    # Protocol 2 TWCs tend to respond to commands sent using protocol 1, so
    # default to that till we know for sure we're talking to protocol 2.
    protocolVersion = 1
    minAmpsTWCSupports = 6
    masterHeartbeatData = bytearray(b"\x00\x00\x00\x00\x00\x00\x00\x00\x00")
    timeLastRx = time.time()

    # reported* vars below are reported to us in heartbeat messages from a Slave
    # TWC.
    reportedAmpsMax = 0
    reportedAmpsActual = 0
    reportedState = 0
    reportedAmpsLast = -1

    # history* vars are used to track power usage over time
    historyAvgAmps = 0
    historyNumSamples = 0

    # reportedAmpsActual frequently changes by small amounts, like 5.14A may
    # frequently change to 5.23A and back.
    # reportedAmpsActualSignificantChangeMonitor is set to reportedAmpsActual
    # whenever reportedAmpsActual is at least 0.8A different than
    # reportedAmpsActualSignificantChangeMonitor. Whenever
    # reportedAmpsActualSignificantChangeMonitor is changed,
    # timeReportedAmpsActualChangedSignificantly is set to the time of the
    # change. The value of reportedAmpsActualSignificantChangeMonitor should not
    # be used for any other purpose. timeReportedAmpsActualChangedSignificantly
    # is used for things like preventing start and stop charge on a car more
    # than once per minute.
    reportedAmpsActualSignificantChangeMonitor = -1
    timeReportedAmpsActualChangedSignificantly = time.time()

    lastAmpsOffered = -1
    useFlexAmpsToStartCharge = False
    timeLastAmpsOfferedChanged = time.time()
    lastHeartbeatDebugOutput = ""
    timeLastHeartbeatDebugOutput = 0
    wiringMaxAmps = 0
    departureCheckTimes = list()
    lifetimekWh = 0
    voltsPhaseA = 0
    voltsPhaseB = 0
    voltsPhaseC = 0
    isCharging = 0
    VINData = ["", "", ""]
    currentVIN = ""
    lastVIN = ""

    def __init__(self, TWCID, maxAmps, config, master):
        self.config = config
<<<<<<< HEAD
        try:
            self.configConfig = config["config"]
        except KeyError:
            self.configConfig = {}
        self.master = master
        self.TWCID = TWCID
        self.maxAmps = maxAmps

=======
        self.configConfig = self.config.get("config", {})
        self.master = master
        self.TWCID = TWCID
        self.maxAmps = maxAmps
>>>>>>> 917fae3a
        self.wiringMaxAmps = self.configConfig.get("wiringMaxAmpsPerTWC",6)
        self.useFlexAmpsToStartCharge = self.configConfig.get("useFlexAmpsToStartCharge", False)

    def print_status(self, heartbeatData):

        try:
            debugOutput = "SHB %02X%02X: %02X %05.2f/%05.2fA %02X%02X" % (
                self.TWCID[0],
                self.TWCID[1],
                heartbeatData[0],
                (((heartbeatData[3] << 8) + heartbeatData[4]) / 100),
                (((heartbeatData[1] << 8) + heartbeatData[2]) / 100),
                heartbeatData[5],
                heartbeatData[6],
            )
            if self.protocolVersion == 2:
                debugOutput += " %02X%02X" % (heartbeatData[7], heartbeatData[8])
            debugOutput += "  M"

            if not self.config["config"]["fakeMaster"]:
                debugOutput += " %02X%02X" % (
                    self.master.getMasterTWCID()[0],
                    self.master.getMasterTWCID()[1],
                )

            debugOutput += ": %02X %05.2f/%05.2fA %02X%02X" % (
                self.masterHeartbeatData[0],
                (
                    ((self.masterHeartbeatData[3] << 8) + self.masterHeartbeatData[4])
                    / 100
                ),
                (
                    ((self.masterHeartbeatData[1] << 8) + self.masterHeartbeatData[2])
                    / 100
                ),
                self.masterHeartbeatData[5],
                self.masterHeartbeatData[6],
            )
            if self.protocolVersion == 2:
                debugOutput += " %02X%02X" % (
                    self.masterHeartbeatData[7],
                    self.masterHeartbeatData[8],
                )

            # Only output once-per-second heartbeat debug info when it's
            # different from the last output or if the only change has been amps
            # in use and it's only changed by 1.0 or less. Also output f it's
            # been 10 mins since the last output or if debugLevel is turned up
            # to 11.
            lastAmpsUsed = 0
            ampsUsed = 1
            debugOutputCompare = debugOutput
            m1 = self.re.search(
                r"SHB ....: .. (..\...)/", self.lastHeartbeatDebugOutput
            )
            if m1:
                lastAmpsUsed = float(m1.group(1))
            m2 = self.re.search(r"SHB ....: .. (..\...)/", debugOutput)
            if m2:
                ampsUsed = float(m2.group(1))
                if m1:
                    debugOutputCompare = (
                        debugOutputCompare[0 : m2.start(1)]
                        + self.lastHeartbeatDebugOutput[m1.start(1) : m1.end(1)]
                        + debugOutputCompare[m2.end(1) :]
                    )
            if (
                debugOutputCompare != self.lastHeartbeatDebugOutput
                or abs(ampsUsed - lastAmpsUsed) >= 1.0
                or self.time.time() - self.timeLastHeartbeatDebugOutput > 600
            ):
                self.master.debugLog(1, "TWCSlave", debugOutput)
                self.lastHeartbeatDebugOutput = debugOutput
                self.timeLastHeartbeatDebugOutput = self.time.time()

                for module in self.master.getModulesByType("Logging"):
                    module["ref"].slavePower(
                        {"TWCID": self.TWCID, "status": heartbeatData[0]}
                    )

        except IndexError:
            # This happens if we try to access, say, heartbeatData[8] when
            # len(heartbeatData) < 9. This was happening due to a bug I fixed
            # but I may as well leave this here just in case.
            if len(heartbeatData) != (7 if self.protocolVersion == 1 else 9):
                self.master.debugLog(
                    1,
                    "TWCSlave  ",
                    "Error in print_status displaying heartbeatData",
                    heartbeatData,
                    "based on msg",
                    self.master.hex_str(msg),
                )
            if len(self.masterHeartbeatData) != (7 if self.protocolVersion == 1 else 9):
                self.master.debugLog(
                    1,
                    "TWCSlave  ",
                    "Error in print_status displaying masterHeartbeatData",
                    self.masterHeartbeatData,
                )

    def send_slave_heartbeat(self, masterID):
        # Send slave heartbeat
        #
        # Heartbeat includes data we store in slaveHeartbeatData.
        # Meaning of data:
        #
        # Byte 1 is a state code:
        #   00 Ready
        #      Car may or may not be plugged in.
        #      When car has reached its charge target, I've repeatedly seen it
        #      change from 03 to 00 the moment I wake the car using the phone app.
        #   01 Plugged in, charging
        #   02 Error
        #      This indicates an error such as not getting a heartbeat message
        #      from Master for too long.
        #   03 Plugged in, do not charge
        #      I've seen this state briefly when plug is first inserted, and
        #      I've seen this state remain indefinitely after pressing stop
        #      charge on car's screen or when the car reaches its target charge
        #      percentage. Unfortunately, this state does not reliably remain
        #      set, so I don't think it can be used to tell when a car is done
        #      charging. It may also remain indefinitely if TWCManager script is
        #      stopped for too long while car is charging even after TWCManager
        #      is restarted. In that case, car will not charge even when start
        #      charge on screen is pressed - only re-plugging in charge cable
        #      fixes it.
        #   04 Plugged in, ready to charge or charge scheduled
        #      I've seen this state even when car is set to charge at a future
        #      time via its UI. In that case, it won't accept power offered to
        #      it.
        #   05 Busy?
        #      I've only seen it hit this state for 1 second at a time and it
        #      can seemingly happen during any other state. Maybe it means wait,
        #      I'm busy? Communicating with car?
        #   08 Starting to charge?
        #      This state may remain for a few seconds while car ramps up from
        #      0A to 1.3A, then state usually changes to 01. Sometimes car skips
        #      08 and goes directly to 01.
        #      I saw 08 consistently each time I stopped fake master script with
        #      car scheduled to charge, plugged in, charge port blue. If the car
        #      is actually charging and you stop TWCManager, after 20-30 seconds
        #      the charge port turns solid red, steering wheel display says
        #      "charge cable fault", and main screen says "check charger power".
        #      When TWCManager is started, it sees this 08 status again. If we
        #      start TWCManager and send the slave a new max power value, 08
        #      becomes 00 and car starts charging again.
        #
        #   Protocol 2 adds a number of other states:
        #   06, 07, 09
        #      These are each sent as a response to Master sending the
        #      corresponding state. Ie if Master sends 06, slave responds with
        #      06. See notes in send_master_heartbeat for meaning.
        #   0A Amp adjustment period complete
        #      Master uses state 06 and 07 to raise or lower the slave by 2A
        #      temporarily.  When that temporary period is over, it changes
        #      state to 0A.
        #   0F was reported by another user but I've not seen it during testing
        #      and have no idea what it means.
        #
        # Byte 2-3 is the max current available as provided by bytes 2-3 in our
        # fake master status.
        # For example, if bytes 2-3 are 0F A0, combine them as 0x0fa0 hex which
        # is 4000 in base 10. Move the decimal point two places left and you get
        # 40.00Amps max.
        #
        # Byte 4-5 represents the power the car is actually drawing for
        # charging. When a car is told to charge at 19A you may see a value like
        # 07 28 which is 0x728 hex or 1832 in base 10. Move the decimal point
        # two places left and you see the charger is using 18.32A.
        # Some TWCs report 0A when a car is not charging while others may report
        # small values such as 0.25A. I suspect 0A is what should be reported
        # and any small value indicates a minor calibration error.
        #
        # Remaining bytes are always 00 00 from what I've seen and could be
        # reserved for future use or may be used in a situation I've not
        # observed.  Protocol 1 uses two zero bytes while protocol 2 uses four.

        ###############################
        # How was the above determined?
        #
        # An unplugged slave sends a status like this:
        #   00 00 00 00 19 00 00
        #
        # A real master always sends all 00 status data to a slave reporting the
        # above status. slaveHeartbeatData[0] is the main driver of how master
        # responds, but whether slaveHeartbeatData[1] and [2] have 00 or non-00
        # values also matters.
        #
        # I did a test with a protocol 1 TWC with fake slave sending
        # slaveHeartbeatData[0] values from 00 to ff along with
        # slaveHeartbeatData[1-2] of 00 and whatever
        # value Master last responded with. I found:
        #   Slave sends:     04 00 00 00 19 00 00
        #   Master responds: 05 12 c0 00 00 00 00
        #
        #   Slave sends:     04 12 c0 00 19 00 00
        #   Master responds: 00 00 00 00 00 00 00
        #
        #   Slave sends:     08 00 00 00 19 00 00
        #   Master responds: 08 12 c0 00 00 00 00
        #
        #   Slave sends:     08 12 c0 00 19 00 00
        #   Master responds: 00 00 00 00 00 00 00
        #
        # In other words, master always sends all 00 unless slave sends
        # slaveHeartbeatData[0] 04 or 08 with slaveHeartbeatData[1-2] both 00.
        #
        # I interpret all this to mean that when slave sends
        # slaveHeartbeatData[1-2] both 00, it's requesting a max power from
        # master. Master responds by telling the slave how much power it can
        # use. Once the slave is saying how much max power it's going to use
        # (slaveHeartbeatData[1-2] = 12 c0 = 32.00A), master indicates that's
        # fine by sending 00 00.
        #
        # However, if the master wants to set a lower limit on the slave, all it
        # has to do is send any heartbeatData[1-2] value greater than 00 00 at
        # any time and slave will respond by setting its
        # slaveHeartbeatData[1-2] to the same value.
        #
        # I thought slave might be able to negotiate a lower value if, say, the
        # car reported 40A was its max capability or if the slave itself could
        # only handle 80A, but the slave dutifully responds with the same value
        # master sends it even if that value is an insane 655.35A. I tested
        # these values on car which has a 40A limit when AC charging and
        # slave accepts them all:
        #   0f aa (40.10A)
        #   1f 40 (80.00A)
        #   1f 41 (80.01A)
        #   ff ff (655.35A)

        if self.protocolVersion == 1 and len(self.master.slaveHeartbeatData) > 7:
            # Cut array down to length 7
            self.master.slaveHeartbeatData = self.master.slaveHeartbeatData[0:7]
        elif self.protocolVersion == 2:
            while len(self.master.slaveHeartbeatData) < 9:
                # Increase array length to 9
                self.master.slaveHeartbeatData.append(0x00)

        self.master.getModuleByName("RS485").send(
            bytearray(b"\xFD\xE0")
            + self.master.getFakeTWCID()
            + bytearray(masterID)
            + bytearray(self.master.slaveHeartbeatData)
        )

    def send_master_heartbeat(self):
        # Send our fake master's heartbeat to this TWCSlave.
        #
        # Heartbeat includes 7 bytes (Protocol 1) or 9 bytes (Protocol 2) of data
        # that we store in masterHeartbeatData.

        if self.master.settings.get("respondToSlaves", 1) == 0:
            # We have been instructed not to send master heartbeats
            return

        # Meaning of data:
        #
        # Byte 1 is a command:
        #   00 Make no changes
        #   02 Error
        #     Byte 2 appears to act as a bitmap where each set bit causes the
        #     slave TWC to enter a different error state. First 8 digits below
        #     show which bits are set and these values were tested on a Protocol
        #     2 TWC:
        #       0000 0001 = Middle LED blinks 3 times red, top LED solid green.
        #                   Manual says this code means 'Incorrect rotary switch
        #                   setting.'
        #       0000 0010 = Middle LED blinks 5 times red, top LED solid green.
        #                   Manual says this code means 'More than three Wall
        #                   Connectors are set to Slave.'
        #       0000 0100 = Middle LED blinks 6 times red, top LED solid green.
        #                   Manual says this code means 'The networked Wall
        #                   Connectors have different maximum current
        #                   capabilities.'
        #   	0000 1000 = No effect
        #   	0001 0000 = No effect
        #   	0010 0000 = No effect
        #   	0100 0000 = No effect
        #       1000 0000 = No effect
        #     When two bits are set, the lowest bit (rightmost bit) seems to
        #     take precedence (ie 111 results in 3 blinks, 110 results in 5
        #     blinks).
        #
        #     If you send 02 to a slave TWC with an error code that triggers
        #     the middle LED to blink red, slave responds with 02 in its
        #     heartbeat, then stops sending heartbeat and refuses further
        #     communication. Slave's error state can be cleared by holding red
        #     reset button on its left side for about 4 seconds.
        #     If you send an error code with bitmap 11110xxx (where x is any bit),
        #     the error can not be cleared with a 4-second reset.  Instead, you
        #     must power cycle the TWC or 'reboot' reset which means holding
        #     reset for about 6 seconds till all the LEDs turn green.
        #   05 Tell slave charger to limit power to number of amps in bytes 2-3.
        #
        # Protocol 2 adds a few more command codes:
        #   06 Increase charge current by 2 amps.  Slave changes its heartbeat
        #      state to 06 in response. After 44 seconds, slave state changes to
        #      0A but amp value doesn't change.  This state seems to be used to
        #      safely creep up the amp value of a slave when the Master has extra
        #      power to distribute.  If a slave is attached to a car that doesn't
        #      want that many amps, Master will see the car isn't accepting the
        #      amps and stop offering more.  It's possible the 0A state change
        #      is not time based but rather indicates something like the car is
        #      now using as many amps as it's going to use.
        #   07 Lower charge current by 2 amps. Slave changes its heartbeat state
        #      to 07 in response. After 10 seconds, slave raises its amp setting
        #      back up by 2A and changes state to 0A.
        #      I could be wrong, but when a real car doesn't want the higher amp
        #      value, I think the TWC doesn't raise by 2A after 10 seconds. Real
        #      Master TWCs seem to send 07 state to all children periodically as
        #      if to check if they're willing to accept lower amp values. If
        #      they do, Master assigns those amps to a different slave using the
        #      06 state.
        #   08 Master acknowledges that slave stopped charging (I think), but
        #      the next two bytes contain an amp value the slave could be using.
        #   09 Tell slave charger to limit power to number of amps in bytes 2-3.
        #      This command replaces the 05 command in Protocol 1. However, 05
        #      continues to be used, but only to set an amp value to be used
        #      before a car starts charging. If 05 is sent after a car is
        #      already charging, it is ignored.
        #
        # Byte 2-3 is the max current a slave TWC can charge at in command codes
        # 05, 08, and 09. In command code 02, byte 2 is a bitmap. With other
        # command codes, bytes 2-3 are ignored.
        # If bytes 2-3 are an amp value of 0F A0, combine them as 0x0fa0 hex
        # which is 4000 in base 10. Move the decimal point two places left and
        # you get 40.00Amps max.
        #
        # Byte 4: 01 when a Master TWC is physically plugged in to a car.
        # Otherwise 00.
        #
        # Remaining bytes are always 00.
        #
        # Example 7-byte data that real masters have sent in Protocol 1:
        #   00 00 00 00 00 00 00  (Idle)
        #   02 04 00 00 00 00 00  (Error bitmap 04.  This happened when I
        #                         advertised a fake Master using an invalid max
        #                         amp value)
        #   05 0f a0 00 00 00 00  (Master telling slave to limit power to 0f a0
        #                         (40.00A))
        #   05 07 d0 01 00 00 00  (Master plugged in to a car and presumably
        #                          telling slaves to limit power to 07 d0
        #                          (20.00A). 01 byte indicates Master is plugged
        #                          in to a car.)

        if len(self.master.getMasterHeartbeatOverride()) >= 7:
            self.masterHeartbeatData = self.master.getMasterHeartbeatOverride()

        if self.protocolVersion == 2:
            # TODO: Start and stop charging using protocol 2 commands to TWC
            # instead of car api if I ever figure out how.
            if self.lastAmpsOffered == 0 and self.reportedAmpsActual > 4.0:
                # Car is trying to charge, so stop it via car API.
                # car_api_charge() will prevent telling the car to start or stop
                # more than once per minute. Once the car gets the message to
                # stop, reportedAmpsActualSignificantChangeMonitor should drop
                # to near zero within a few seconds.
                self.master.stopCarsCharging()
            elif (
                self.lastAmpsOffered >= self.config["config"]["minAmpsPerTWC"]
                and self.reportedAmpsActual < 2.0
                and self.reportedState != 0x02
            ):
                # Car is not charging and is not reporting an error state, so
                # try starting charge via car api.
                self.master.startCarsCharging()
            elif self.reportedAmpsActual > 4.0:
                # At least one plugged in car is successfully charging. We don't
                # know which car it is, so we must set
                # vehicle.stopAskingToStartCharging = False on all vehicles such
                # that if any vehicle is not charging without us calling
                # car_api_charge(False), we'll try to start it charging again at
                # least once. This probably isn't necessary but might prevent
                # some unexpected case from never starting a charge. It also
                # seems less confusing to see in the output that we always try
                # to start API charging after the car stops taking a charge.
                for vehicle in self.master.getModuleByName(
                    "TeslaAPI"
                ).getCarApiVehicles():
                    vehicle.stopAskingToStartCharging = False

        self.master.getModuleByName("RS485").send(
            bytearray(b"\xFB\xE0")
            + self.master.getFakeTWCID()
            + bytearray(self.TWCID)
            + bytearray(self.masterHeartbeatData)
        )

    def receive_slave_heartbeat(self, heartbeatData):
        # Handle heartbeat message received from real slave TWC.

        self.master.queue_background_task({"cmd": "getLifetimekWh"})

        now = self.time.time()
        self.timeLastRx = now

        self.reportedAmpsMax = ((heartbeatData[1] << 8) + heartbeatData[2]) / 100
        self.reportedAmpsActual = ((heartbeatData[3] << 8) + heartbeatData[4]) / 100
        self.reportedState = heartbeatData[0]

        if self.reportedAmpsActual != self.reportedAmpsLast:
            self.reportedAmpsLast = self.reportedAmpsActual
            for module in self.master.getModulesByType("Status"):
                module["ref"].setStatus(
                    self.TWCID, "amps_in_use", "ampsInUse", self.reportedAmpsActual, "A"
                )
            self.refreshingChargerLoadStatus()
            self.master.refreshingTotalAmpsInUseStatus()

        for module in self.master.getModulesByType("Status"):
            module["ref"].setStatus(
                self.TWCID, "amps_max", "ampsMax", self.reportedAmpsMax, "A"
            )
            module["ref"].setStatus(
                self.TWCID, "state", "state", self.reportedState, ""
            )

        # Log current history
        self.historyAvgAmps = (
            (self.historyAvgAmps * self.historyNumSamples) + self.reportedAmpsActual
        ) / (self.historyNumSamples + 1)
        self.historyNumSamples += 1

        try:
            if datetime.now().astimezone() >= self.master.nextHistorySnap:
                self.master.queue_background_task({"cmd": "snapHistoryData"})
        except ValueError as e:
            self.master.debugLog(10, "TWCSlave  ", str(e))

        # self.lastAmpsOffered is initialized to -1.
        # If we find it at that value, set it to the current value reported by the
        # TWC.
        if self.lastAmpsOffered < 0:
            self.lastAmpsOffered = self.reportedAmpsMax

        # If power starts flowing, check whether a car has arrived
        if (
            self.reportedAmpsActualSignificantChangeMonitor < 3
            and self.reportedAmpsActual > 3
        ):
            self.master.getModuleByName("Policy").fireWebhook("start")
            self.master.queue_background_task({"cmd": "checkArrival"})

        # If power drops off, check whether a car leaves in the next little while
        if (
            self.reportedAmpsActualSignificantChangeMonitor > 2
            and self.reportedAmpsActual < 2
        ):
            self.master.getModuleByName("Policy").fireWebhook("stop")
            self.departureCheckTimes = [now + 5 * 60, now + 20 * 60, now + 45 * 60]
        if len(self.departureCheckTimes) > 0 and now >= self.departureCheckTimes[0]:
            self.master.queue_background_task({"cmd": "checkDeparture"})
            self.departureCheckTimes.pop(0)

        # Keep track of the amps the slave is actually using and the last time it
        # changed by more than 0.8A.
        # Also update self.reportedAmpsActualSignificantChangeMonitor if it's
        # still set to its initial value of -1.
        if (
            self.reportedAmpsActualSignificantChangeMonitor < 0
            or abs(
                self.reportedAmpsActual
                - self.reportedAmpsActualSignificantChangeMonitor
            )
            > 0.8
        ):
            self.timeReportedAmpsActualChangedSignificantly = now
            self.reportedAmpsActualSignificantChangeMonitor = self.reportedAmpsActual
            for module in self.master.getModulesByType("Status"):
                module["ref"].setStatus(
                    self.TWCID, "power", "power", self.reportedAmpsActual, "A"
                )

        ltNow = self.time.localtime()
        hourNow = ltNow.tm_hour + (ltNow.tm_min / 60)
        yesterday = ltNow.tm_wday - 1
        if yesterday < 0:
            yesterday += 7

        # Determine our charging policy. This is the policy engine of the
        # TWCManager application. Using defined rules, we can determine how
        # we charge.
        self.master.getModuleByName("Policy").setChargingPerPolicy()

        # Determine how many cars are charging and how many amps they're using
        numCarsCharging = self.master.num_cars_charging_now()
        desiredAmpsOffered = self.master.getMaxAmpsToDivideAmongSlaves()
        flex = self.master.getAllowedFlex()

        if numCarsCharging > 0:
            desiredAmpsOffered -= sum(
                slaveTWC.reportedAmpsActual
                for slaveTWC in self.master.getSlaveTWCs()
                if slaveTWC.TWCID != self.TWCID
            )
            flex = self.master.getAllowedFlex() / numCarsCharging

            # Allocate this slave a fraction of maxAmpsToDivideAmongSlaves divided
            # by the number of cars actually charging.
            fairShareAmps = int(
                self.master.getMaxAmpsToDivideAmongSlaves() / numCarsCharging
            )
            if desiredAmpsOffered > fairShareAmps:
                desiredAmpsOffered = fairShareAmps

            self.master.debugLog(
                10,
                "TWCSlave  ",
                "desiredAmpsOffered TWC: "
                + self.master.hex_str(self.TWCID)
                + " reduced from "
                + str(self.master.getMaxAmpsToDivideAmongSlaves())
                + " to "
                + str(desiredAmpsOffered)
                + " with "
                + str(numCarsCharging)
                + " cars charging and flex Amps of "
                + str(flex)
                + ".",
            )

        minAmpsToOffer = self.config["config"]["minAmpsPerTWC"]
        if self.minAmpsTWCSupports > minAmpsToOffer:
            minAmpsToOffer = self.minAmpsTWCSupports

        if (
            desiredAmpsOffered < minAmpsToOffer
            and desiredAmpsOffered + flex >= minAmpsToOffer
            and (self.useFlexAmpsToStartCharge or self.reportedAmpsActual >= 1.0)
        ):
            desiredAmpsOffered = minAmpsToOffer

        if desiredAmpsOffered < minAmpsToOffer:
            self.master.debugLog(
                10,
                "TWCSlave  ",
                "desiredAmpsOffered: "
                + str(desiredAmpsOffered)
<<<<<<< HEAD
                + " < minAmpsToOffer:"
=======
                + " < minAmpsToOffer: "
>>>>>>> 917fae3a
                + str(minAmpsToOffer)
                + " (flexAmps: " + str(flex) + ")",
            )
            if numCarsCharging > 0:
                if (
                    self.master.getMaxAmpsToDivideAmongSlaves() / numCarsCharging
                    > minAmpsToOffer
                ):
                    # There is enough power available to give each car
                    # minAmpsToOffer, but currently-charging cars are leaving us
                    # less power than minAmpsToOffer to give this car.
                    #
                    # minAmpsToOffer is based on minAmpsPerTWC which is
                    # user-configurable, whereas self.minAmpsTWCSupports is based on
                    # the minimum amps TWC must be set to reliably start a car
                    # charging.
                    #
                    # Unfortunately, we can't tell if a car is plugged in or wanting
                    # to charge without offering it minAmpsTWCSupports. As the car
                    # gradually starts to charge, we will see it using power and
                    # tell other TWCs on the network to use less power. This could
                    # cause the sum of power used by all TWCs to exceed
                    # wiringMaxAmpsAllTWCs for a few seconds, but I don't think
                    # exceeding by up to minAmpsTWCSupports for such a short period
                    # of time will cause problems.
                    self.master.debugLog(
                        10,
                        "TWCSlave  ",
                        "desiredAmpsOffered TWC: "
                        + self.master.hex_str(self.TWCID)
                        + " increased from "
                        + str(desiredAmpsOffered)
                        + " to "
                        + str(self.minAmpsTWCSupports)
                        + " (self.minAmpsTWCSupports)",
                    )
                    desiredAmpsOffered = self.minAmpsTWCSupports
                else:
                    # There is not enough power available to give each car
                    # minAmpsToOffer, so don't offer power to any cars. Alternately,
                    # we could charge one car at a time and switch cars
                    # periodically, but I'm not going to try to implement that.
                    #
                    # Note that 5A is the lowest value you can set using the Tesla car's
                    # main screen, so lower values might have some adverse affect on the
                    # car. I actually tried lower values when the sun was providing
                    # under 5A of power and found the car would occasionally set itself
                    # to state 03 and refuse to charge until you re-plugged the charger
                    # cable. Clicking "Start charging" in the car's UI or in the phone
                    # app would not start charging.
                    #
                    # A 5A charge only delivers ~3 miles of range to the car per hour,
                    # but it forces the car to remain "on" at a level that it wastes
                    # some power while it's charging. The lower the amps, the more power
                    # is wasted. This is another reason not to go below 5A.
                    #
                    # So if there isn't at least 5A of power available, pass 0A as the
                    # desired value. This tells the car to stop charging and it will
                    # enter state 03 and go to sleep. You will hear the power relay in
                    # the TWC turn off. When desiredAmpsOffered trends above 6A again,
                    # it tells the car there's power.
                    # If a car is set to energy saver mode in the car's UI, the car
                    # seems to wake every 15 mins or so (unlocking or using phone app
                    # also wakes it) and next time it wakes, it will see there's power
                    # and start charging. Without energy saver mode, the car should
                    # begin charging within about 10 seconds of changing this value.
                    self.master.debugLog(
                        10,
                        "TWCSlave  ",
                        "desiredAmpsOffered TWC: "
                        + self.master.hex_str(self.TWCID)
                        + " reduced to 0 from "
                        + str(desiredAmpsOffered)
                        + " because maxAmpsToDivideAmongSlaves "
                        + str(self.master.getMaxAmpsToDivideAmongSlaves())
                        + " / numCarsCharging "
                        + str(numCarsCharging)
                        + " < minAmpsToOffer "
                        + str(minAmpsToOffer),
                    )
                    desiredAmpsOffered = 0

                if self.lastAmpsOffered > 0 and (
                    now - self.timeLastAmpsOfferedChanged < 60
                    or now - self.timeReportedAmpsActualChangedSignificantly < 60
                    or self.reportedAmpsActual < 4.0
                ):
                    # We were previously telling the car to charge but now we want
                    # to tell it to stop. However, it's been less than a minute
                    # since we told it to charge or since the last significant
                    # change in the car's actual power draw or the car has not yet
                    # started to draw at least 5 amps (telling it 5A makes it
                    # actually draw around 4.18-4.27A so we check for
                    # self.reportedAmpsActual < 4.0).
                    #
                    # Once we tell the car to charge, we want to keep it going for
                    # at least a minute before turning it off again. concern is that
                    # yanking the power at just the wrong time during the
                    # start-charge negotiation could put the car into an error state
                    # where it won't charge again without being re-plugged. This
                    # concern is hypothetical and most likely could not happen to a
                    # real car, but I'd rather not take any chances with getting
                    # someone's car into a non-charging state so they're stranded
                    # when they need to get somewhere. Note that non-Tesla cars
                    # using third-party adapters to plug in are at a higher risk of
                    # encountering this sort of hypothetical problem.
                    #
                    # The other reason for this tactic is that in the minute we
                    # wait, desiredAmpsOffered might rise above 5A in which case we
                    # won't have to turn off the charger power at all. Avoiding too
                    # many on/off cycles preserves the life of the TWC's main power
                    # relay and may also prevent errors in the car that might be
                    # caused by turning its charging on and off too rapidly.
                    #
                    # Seeing self.reportedAmpsActual < 4.0 means the car hasn't
                    # ramped up to whatever level we told it to charge at last time.
                    # It may be asleep and take up to 15 minutes to wake up, see
                    # there's power, and start charging.
                    #
                    # Unfortunately, self.reportedAmpsActual < 4.0 can also mean the
                    # car is at its target charge level and may not accept power for
                    # days until the battery drops below a certain level. I can't
                    # think of a reliable way to detect this case. When the car
                    # stops itself from charging, we'll see self.reportedAmpsActual
                    # drop to near 0.0A and heartbeatData[0] becomes 03, but we can
                    # see the same 03 state when we tell the TWC to stop charging.
                    # We could record the time the car stopped taking power and
                    # assume it won't want more for some period of time, but we
                    # can't reliably detect if someone unplugged the car, drove it,
                    # and re-plugged it so it now needs power, or if someone plugged
                    # in a different car that needs power. Even if I see the car
                    # hasn't taken the power we've offered for the
                    # last hour, it's conceivable the car will reach a battery state
                    # where it decides it wants power the moment we decide it's safe
                    # to stop offering it. Thus, I think it's safest to always wait
                    # until the car has taken 5A for a minute before cutting power
                    # even if that means the car will charge for a minute when you
                    # first plug it in after a trip even at a time when no power
                    # should be available.
                    #
                    # One advantage of the above situation is that whenever you plug
                    # the car in, unless no power has been available since you
                    # unplugged, the charge port will turn green and start charging
                    # for a minute. This lets the owner quickly see that TWCManager
                    # is working properly each time they return home and plug in.
                    self.master.debugLog(
                        10,
                        "TWCSlave  ",
                        "Don't stop charging TWC: "
                        + self.master.hex_str(self.TWCID)
                        + " yet because: "
                        + "time - self.timeLastAmpsOfferedChanged "
                        + str(int(now - self.timeLastAmpsOfferedChanged))
                        + " < 60 or time - self.timeReportedAmpsActualChangedSignificantly "
                        + str(
                            int(now - self.timeReportedAmpsActualChangedSignificantly)
                        )
                        + " < 60 or self.reportedAmpsActual "
                        + str(self.reportedAmpsActual)
                        + " < 4",
                    )
                    if self.master.getMaxAmpsToDivideAmongSlaves() < 1:
                        desiredAmpsOffered = 0
                    else:
                        desiredAmpsOffered = minAmpsToOffer
            else:
                # no cars are charging, and desiredAmpsOffered < minAmpsToOffer
                # so we need to set desiredAmpsOffered to 0
                self.master.debugLog(
                    10,
                    "TWCSlave  ",
                    "no cars charging, setting desiredAmpsOffered to 0"
                )
                desiredAmpsOffered = 0
        else:
            # We can tell the TWC how much power to use in 0.01A increments, but
            # the car will only alter its power in larger increments (somewhere
            # between 0.5 and 0.6A). The car seems to prefer being sent whole
            # amps and when asked to adjust between certain values like 12.6A
            # one second and 12.0A the next second, the car reduces its power
            # use to ~5.14-5.23A and refuses to go higher. So it seems best to
            # stick with whole amps.
            desiredAmpsOffered = int(desiredAmpsOffered)

            if self.lastAmpsOffered == 0 and now - self.timeLastAmpsOfferedChanged < 60:
                # Keep charger off for at least 60 seconds before turning back
                # on. See reasoning above where I don't turn the charger off
                # till it's been on at least 60 seconds.
                self.master.debugLog(
                    10,
                    "TWCSlave  ",
                    "Don't start charging TWC: "
                    + self.master.hex_str(self.TWCID)
                    + " yet because: "
                    + "self.lastAmpsOffered "
                    + str(self.lastAmpsOffered)
                    + " == 0 "
                    + "and time - self.timeLastAmpsOfferedChanged "
                    + str(int(now - self.timeLastAmpsOfferedChanged))
                    + " < 60",
                )
                desiredAmpsOffered = self.lastAmpsOffered
            else:
                # Mid Oct 2017, Tesla pushed a firmware update to their cars
                # that seems to create the following bug:
                # If you raise desiredAmpsOffered AT ALL from the car's current
                # max amp limit, the car will drop its max amp limit to the 6A
                # setting (5.14-5.23A actual use as reported in
                # heartbeatData[2-3]). The odd fix to this problem is to tell
                # the car to raise to at least spikeAmpsToCancel6ALimit for 5 or
                # more seconds, then tell it to lower the limit to
                # desiredAmpsOffered. Even 0.01A less than
                # spikeAmpsToCancel6ALimit is not enough to cancel the 6A limit.
                #
                # I'm not sure how long we have to hold spikeAmpsToCancel6ALimit
                # but 3 seconds is definitely not enough but 5 seconds seems to
                # work. It doesn't seem to matter if the car actually hits
                # spikeAmpsToCancel6ALimit of power draw. In fact, the car is
                # slow enough to respond that even with 10s at 21A the most I've
                # seen it actually draw starting at 6A is 13A.
                self.master.debugLog(
                    10,
                    "TWCSlave  ",
                    "TWCID="
                    + self.master.hex_str(self.TWCID)
                    + " desiredAmpsOffered="
                    + str(desiredAmpsOffered)
                    + " spikeAmpsToCancel6ALimit="
                    + str(self.master.getSpikeAmps())
                    + " self.lastAmpsOffered="
                    + str(self.lastAmpsOffered)
                    + " self.reportedAmpsActual="
                    + str(self.reportedAmpsActual)
                    + " now - self.timeReportedAmpsActualChangedSignificantly="
                    + str(int(now - self.timeReportedAmpsActualChangedSignificantly)),
                )

                if (
                    # If we just moved from a lower amp limit to
                    # a higher one less than spikeAmpsToCancel6ALimit.
                    (
                        desiredAmpsOffered < self.master.getSpikeAmps()
                        and desiredAmpsOffered > self.lastAmpsOffered
                    )
                    or (
                        # ...or if we've been offering the car more amps than it's
                        # been using for at least 10 seconds, then we'll change the
                        # amps we're offering it. For some reason, the change in
                        # amps offered will get the car to up its amp draw.
                        #
                        # First, check that the car is drawing enough amps to be
                        # charging...
                        self.reportedAmpsActual > 2.0
                        and
                        # ...and car is charging at under spikeAmpsToCancel6ALimit.
                        # I think I've seen cars get stuck between spikeAmpsToCancel6ALimit
                        # and lastAmpsOffered, but more often a car will be limited
                        # to under lastAmpsOffered by its UI setting or by the
                        # charger hardware it has on board, and we don't want to
                        # keep reducing it to spikeAmpsToCancel6ALimit.
                        # If cars really are getting stuck above
                        # spikeAmpsToCancel6ALimit, I may need to implement a
                        # counter that tries spikeAmpsToCancel6ALimit only a
                        # certain number of times per hour.
                        (self.reportedAmpsActual <= self.master.getSpikeAmps())
                        and
                        # ...and car is charging at over two amps under what we
                        # want it to charge at. I have to use 2 amps because when
                        # offered, say 40A, the car charges at ~38.76A actual.
                        # Using a percentage instead of 2.0A doesn't work because
                        # 38.58/40 = 95.4% but 5.14/6 = 85.6%
                        (self.lastAmpsOffered - self.reportedAmpsActual) > 2.0
                        and
                        # ...and car hasn't changed its amp draw significantly in
                        # over 10 seconds, meaning it's stuck at its current amp
                        # draw.
                        now - self.timeReportedAmpsActualChangedSignificantly > 10
                    )
                ):
                    # We must set desiredAmpsOffered to a value that gets
                    # reportedAmpsActual (amps the car is actually using) up to
                    # a value near lastAmpsOffered. At the end of all these
                    # checks, we'll set lastAmpsOffered = desiredAmpsOffered and
                    # timeLastAmpsOfferedChanged if the value of lastAmpsOffered was
                    # actually changed.
                    if (
                        self.lastAmpsOffered == self.master.getSpikeAmps()
                        and now - self.timeLastAmpsOfferedChanged > 10
                    ):
                        # We've been offering the car spikeAmpsToCancel6ALimit
                        # for over 10 seconds but it's still drawing at least
                        # 2A less than spikeAmpsToCancel6ALimit.  I saw this
                        # happen once when an error stopped the car from
                        # charging and when the error cleared, it was offered
                        # spikeAmpsToCancel6ALimit as the first value it saw.
                        # The car limited itself to 6A indefinitely. In this
                        # case, the fix is to offer it lower amps.
                        self.master.debugLog(
                            1,
                            "TWCSlave  ",
                            "Car stuck when offered spikeAmpsToCancel6ALimit.  Offering 2 less.",
                        )
                        desiredAmpsOffered = self.master.getSpikeAmps() - 2.0
                    elif now - self.timeLastAmpsOfferedChanged > 5:
                        # self.lastAmpsOffered hasn't gotten the car to draw
                        # enough amps for over 5 seconds, so try
                        # spikeAmpsToCancel6ALimit
                        desiredAmpsOffered = self.master.getSpikeAmps()
                    else:
                        # Otherwise, don't change the value of lastAmpsOffered.
                        desiredAmpsOffered = self.lastAmpsOffered

                    # Note that the car should have no problem increasing max
                    # amps to any whole value over spikeAmpsToCancel6ALimit as
                    # long as it's below any upper limit manually set in the
                    # car's UI. One time when I couldn't get TWC to push the car
                    # over 21A, I found the car's UI had set itself to 21A
                    # despite setting it to 40A the day before. I have been
                    # unable to reproduce whatever caused that problem.
                elif desiredAmpsOffered < self.lastAmpsOffered:
                    # Tesla doesn't mind if we set a lower amp limit than the
                    # one we're currently using, but make sure we don't change
                    # limits more often than every 5 seconds. This has the side
                    # effect of holding spikeAmpsToCancel6ALimit set earlier for
                    # 5 seconds to make sure the car sees it.
                    self.master.debugLog(
                        10,
                        "TWCSlave  ",
                        "Reduce amps: time - self.timeLastAmpsOfferedChanged "
                        + str(int(now - self.timeLastAmpsOfferedChanged)),
                    )
                    if now - self.timeLastAmpsOfferedChanged < 5:
                        desiredAmpsOffered = self.lastAmpsOffered

        # set_last_amps_offered does some final checks to see if the new
        # desiredAmpsOffered is safe. It should be called after we've picked a
        # final value for desiredAmpsOffered.
        desiredAmpsOffered = self.set_last_amps_offered(desiredAmpsOffered)

        # See notes in send_slave_heartbeat() for details on how we transmit
        # desiredAmpsOffered and the meaning of the code in
        # self.masterHeartbeatData[0].
        #
        # Rather than only sending desiredAmpsOffered when slave is sending code
        # 04 or 08, it seems to work better to send desiredAmpsOffered whenever
        # it does not equal self.reportedAmpsMax reported by the slave TWC.
        # Doing it that way will get a slave charging again even when it's in
        # state 00 or 03 which it swings between after you set
        # desiredAmpsOffered = 0 to stop charging.
        #
        # I later found that a slave may end up swinging between state 01 and 03
        # when desiredAmpsOffered == 0:
        #   S 032e 0.25/0.00A: 01 0000 0019 0000  M: 00 0000 0000 0000
        #   S 032e 0.25/6.00A: 03 0258 0019 0000  M: 05 0000 0000 0000
        #   S 032e 0.25/0.00A: 01 0000 0019 0000  M: 00 0000 0000 0000
        #   S 032e 0.25/6.00A: 03 0258 0019 0000  M: 05 0000 0000 0000
        #
        # While it's doing this, it's continuously opening and closing the relay
        # on the TWC each second which makes an audible click and will wear out
        # the relay. To avoid that problem, always send code 05 when
        # desiredAmpsOffered == 0. In that case, slave's response should always
        # look like this:
        #   S 032e 0.25/0.00A: 03 0000 0019 0000 M: 05 0000 0000 0000
        if self.reportedAmpsMax != desiredAmpsOffered or desiredAmpsOffered == 0:
            desiredHundredthsOfAmps = int(desiredAmpsOffered * 100)
            self.masterHeartbeatData = bytearray(
                [
                    (0x09 if self.protocolVersion == 2 else 0x05),
                    (desiredHundredthsOfAmps >> 8) & 0xFF,
                    desiredHundredthsOfAmps & 0xFF,
                    0x00,
                    0x00,
                    0x00,
                    0x00,
                    0x00,
                    0x00,
                ]
            )
        else:
            self.masterHeartbeatData = bytearray(
                [0x00, 0x00, 0x00, 0x00, 0x00, 0x00, 0x00, 0x00, 0x00]
            )

        if len(self.master.getMasterHeartbeatOverride()) >= 7:
            self.masterHeartbeatData = self.master.getMasterHeartbeatOverride()

        if self.config["config"]["debugLevel"] >= 1:
            self.print_status(heartbeatData)

    def set_last_amps_offered(self, desiredAmpsOffered):
        # self.lastAmpsOffered should only be changed using this sub.

        self.master.debugLog(
            10,
            "TWCSlave",
            "set_last_amps_offered(TWCID="
            + self.master.hex_str(self.TWCID)
            + ", desiredAmpsOffered="
            + str(desiredAmpsOffered)
            + ")",
        )

        if desiredAmpsOffered != self.lastAmpsOffered:
            oldLastAmpsOffered = self.lastAmpsOffered
            self.lastAmpsOffered = desiredAmpsOffered

            # Set totalAmpsAllTWCs to the total amps all TWCs are actually using
            # minus amps this TWC is using, plus amps this TWC wants to use.
            totalAmpsAllTWCs = (
                self.master.getTotalAmpsInUse()
                - self.reportedAmpsActual
                + self.lastAmpsOffered
            )
            if totalAmpsAllTWCs > self.config["config"]["wiringMaxAmpsAllTWCs"]:
                # totalAmpsAllTWCs would exceed wiringMaxAmpsAllTWCs if we
                # allowed this TWC to use desiredAmpsOffered.  Instead, try
                # offering as many amps as will increase total_amps_actual_all_twcs()
                # up to wiringMaxAmpsAllTWCs.
                self.lastAmpsOffered = int(
                    self.config["config"]["wiringMaxAmpsAllTWCs"]
                    - (self.master.getTotalAmpsInUse() - self.reportedAmpsActual)
                )

                if self.lastAmpsOffered < self.minAmpsTWCSupports:
                    # Always offer at least minAmpsTWCSupports amps.
                    # See notes in receive_slave_heartbeat() beneath
                    # 'if(maxAmpsToDivideAmongSlaves / numCarsCharging > minAmpsToOffer):'
                    self.lastAmpsOffered = self.minAmpsTWCSupports

                self.master.debugLog(
                    1,
                    "TWCSlave  ",
                    "WARNING: Offering slave TWC %02X%02X %.1fA instead of "
                    "%.1fA to avoid overloading wiring shared by all TWCs."
                    % (
                        self.TWCID[0],
                        self.TWCID[1],
                        self.lastAmpsOffered,
                        desiredAmpsOffered,
                    ),
                )

            if self.lastAmpsOffered > self.wiringMaxAmps:
                # We reach this case frequently in some configurations, such as
                # when two 80A TWCs share a 125A line.  Therefore, don't print
                # an error.
                self.lastAmpsOffered = self.wiringMaxAmps
                self.master.debugLog(
                    10,
                    "TWCSlave  ",
                    "Offering slave TWC %02X%02X %.1fA instead of "
                    "%.1fA to avoid overloading the TWC rated at %.1fA."
                    % (
                        self.TWCID[0],
                        self.TWCID[1],
                        self.lastAmpsOffered,
                        desiredAmpsOffered,
                        self.wiringMaxAmps,
                    ),
                )

            if self.lastAmpsOffered != oldLastAmpsOffered:
                self.timeLastAmpsOfferedChanged = self.time.time()
        return self.lastAmpsOffered

    def setLifetimekWh(self, kwh):
        self.lifetimekWh = kwh
        # Publish Lifetime kWh Value via Status modules
        for module in self.master.getModulesByType("Status"):
            module["ref"].setStatus(
                self.TWCID, "lifetime_kwh", "lifetimekWh", self.lifetimekWh, "kWh"
            )

    def setVoltage(self, pa, pb, pc):
        self.voltsPhaseA = pa
        self.voltsPhaseB = pb
        self.voltsPhaseC = pc
        # Publish phase 1, 2 and 3 values via Status modules
        for phase in ("A", "B", "C"):
            for module in self.master.getModulesByType("Status"):
                module["ref"].setStatus(
                    self.TWCID,
                    "voltage_phase_" + phase.lower(),
                    "voltagePhase" + phase,
                    getattr(self, "voltsPhase" + phase, 0),
                    "V",
                )
        self.refreshingChargerLoadStatus()

    def refreshingChargerLoadStatus(self):
        for module in self.master.getModulesByType("Status"):
            module["ref"].setStatus(
                self.TWCID,
                "charger_load_w",
                "chargerLoadInW",
                int(self.getCurrentChargerLoad()),
                "W",
            )

    def getCurrentChargerLoad(self):
        return self.master.convertAmpsToWatts(self.reportedAmpsActual) * self.master.getRealPowerFactor(self.reportedAmpsActual)<|MERGE_RESOLUTION|>--- conflicted
+++ resolved
@@ -67,21 +67,11 @@
 
     def __init__(self, TWCID, maxAmps, config, master):
         self.config = config
-<<<<<<< HEAD
-        try:
-            self.configConfig = config["config"]
-        except KeyError:
-            self.configConfig = {}
-        self.master = master
-        self.TWCID = TWCID
-        self.maxAmps = maxAmps
-
-=======
         self.configConfig = self.config.get("config", {})
         self.master = master
         self.TWCID = TWCID
         self.maxAmps = maxAmps
->>>>>>> 917fae3a
+
         self.wiringMaxAmps = self.configConfig.get("wiringMaxAmpsPerTWC",6)
         self.useFlexAmpsToStartCharge = self.configConfig.get("useFlexAmpsToStartCharge", False)
 
@@ -621,11 +611,7 @@
                 "TWCSlave  ",
                 "desiredAmpsOffered: "
                 + str(desiredAmpsOffered)
-<<<<<<< HEAD
-                + " < minAmpsToOffer:"
-=======
                 + " < minAmpsToOffer: "
->>>>>>> 917fae3a
                 + str(minAmpsToOffer)
                 + " (flexAmps: " + str(flex) + ")",
             )
